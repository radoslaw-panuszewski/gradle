--- conflicted
+++ resolved
@@ -3,105 +3,21 @@
 This release features [1](), [2](), ... [n](), and more.
 
 We would like to thank the following community contributors to this release of Gradle:
-<<<<<<< HEAD
 <!-- 
  [Some person](https://github.com/some-person), // name only, details in separate section
 -->
-=======
-[Mike Kobit](https://github.com/mkobit),
-[Kent Fletcher](https://github.com/fletcher-sumglobal),
-[Niklas Grebe](https://github.com/ThYpHo0n),
-[Jonathan Leitschuh](https://github.com/JLLeitschuh),
-[Sebastian Schuberth](https://github.com/sschuberth),
-[Dan Sănduleac](https://github.com/dansanduleac),
-[Olivier Voortman](https://github.com/blop),
-[Alex Saveau](https://github.com/SUPERCILEX)
-[Till Krullmann](https://github.com/tkrullmann)
-
-## Apply plugins from included build using `plugins { }` block 
-
-The [`plugins { }`](userguide/plugins.html#sec:plugins_block) block in build scripts can now be used to refer to plugins defined in included builds. In previous versions of Gradle, this was possible but required some additional boiler-plate code in the settings file. This boiler-plate is now no longer required.
-
-This change makes it super easy to add a test build for a Gradle plugin and streamlines the process of implementing a Gradle plugin. You can also use this feature to conveniently work on changes to a plugin and builds that use that plugin at the same time, to implement a plugin that is both published and used by projects in the same source repository, or to structure a complex build into a number of plugins.
-
-Using the `plugins { } ` block also makes the Gradle Kotlin DSL much more convenient to use.
-
-You can find out more about composite builds in the [user manual](userguide/composite_builds.html).
-
-## Stricter validation with `validateTaskProperties`
-
-Cacheable tasks are validated stricter than non-cacheable tasks by the `validateTaskProperties` task, which is added automatically by the [`java-gradle-plugin`](userguide/java_gradle_plugin.html).
-For example, all file inputs are required to have a normalization declared, like e.g. `@PathSensitive(RELATIVE)`.
-This stricter validation can now be enabled for all tasks via [`validateTaskProperties.enableStricterValidation = true`](javadoc/org/gradle/plugin/devel/tasks/ValidateTaskProperties.html#setEnableStricterValidation-boolean-).
-
-## Filter tasks with `--group`
-
-Instead of listing all available tasks, [`gradle tasks` can now show only the tasks](userguide/command_line_interface.html#sec:listing_tasks) belonging to a particular group. This makes it easier to find tasks in builds with many available tasks.
-
-This feature was contributed by [Alex Saveau](https://github.com/SUPERCILEX).
-
-## Repository content filtering
-
-It is now possible to match repositories to dependencies, so that Gradle doesn't search for a dependency in a repository if it's never going to be found there.
-
-Example:
-```
-repositories {
-    maven {
-        url "https://repo.mycompany.com"
-        content {
-           includeGroupByRegex "com\\.mycompany.*"
-        }
-    }
-}
-```
->>>>>>> 2fbfe2f1
 
 <!-- 
 ## 1
 
-<<<<<<< HEAD
 details of 1
-=======
-Look at the [user manual](userguide/declaring_repositories.html#sec::matching_repositories_to_dependencies) for more details.
->>>>>>> 2fbfe2f1
 
 ## 2
 
-<<<<<<< HEAD
 details of 2
 
 ## n
 -->
-=======
-### Conveniences for Map properties
-
-This release includes a lazy [`MapProperty`](javadoc/org/gradle/api/provider/MapProperty.html) type which allows efficient configuration of maps in the Gradle model, for example in a project extension or task property.
-
-See the [user manual](userguide/lazy_configuration.html#sec:working_with_maps) for more details.
-
-### Specify a convention for a property
-
-A `convention` method is now available for property types, which allows the <em>convention</em> for a property to be specified. The convention is a value that is used when no value has been explicitly configured for the property.
-
-See the [user manual](userguide/lazy_configuration.html#sec:applying_conventions) for more details.
-
-## Tooling API: Enhanced/additional progress events
-
-The following Tooling API types reported as part of [`ProgressEvents`](javadoc/org/gradle/tooling/events/ProgressEvent.html) to registered [`ProgressListeners`](javadoc/org/gradle/tooling/events/ProgressListener.html) have been enhanced to include additional information:
-
-- [`TaskOperationDescriptor`](javadoc/org/gradle/tooling/events/task/TaskOperationDescriptor.html) now includes the identifier of the plugin that registered the task and its dependencies.
-- [`TaskExecutionResult`](javadoc/org/gradle/tooling/events/task/TaskExecutionResult.html) now includes the list of reasons why a task was executed and whether it was executed incrementally. 
-- [`JavaCompileTaskOperationResult`](javadoc/org/gradle/tooling/events/task/java/JavaCompileTaskOperationResult.html) is a new subinterface of [`TaskOperationResult`](javadoc/org/gradle/tooling/events/task/TaskOperationResult.html) for `JavaCompile` tasks that includes information about the used annotation processors.
-
-Additional [operation types](javadoc/org/gradle/tooling/events/OperationType.html) that were previously only available as generic progress events now use their own dedicated interfaces: 
-
-- Project configuration (see [`org.gradle.tooling.events.configuration`](javadoc/org/gradle/tooling/events/configuration/package-summary.html)), including configuration times of applied plugins in [`ProjectConfigurationOperationResult`](javadoc/org/gradle/tooling/events/configuration/ProjectConfigurationOperationResult.html)
-- Worker API work items (see [`org.gradle.tooling.events.work`](javadoc/org/gradle/tooling/events/work/package-summary.html))
-- Artifact transforms (see [`org.gradle.tooling.events.transform`](javadoc/org/gradle/tooling/events/transform/package-summary.html))
-
-The additional data and the new operation types are only available if the version of Gradle that is running the build is 5.1 or above.
->>>>>>> 2fbfe2f1
 
 ## Promoted features
 Promoted features are features that were incubating in previous versions of Gradle but are now supported and subject to backwards compatibility.
@@ -130,7 +46,6 @@
 ### Example deprecation
 -->
 
-<<<<<<< HEAD
 ### Breaking changes
 
 <!-- summary and links -->
@@ -146,51 +61,12 @@
 -->
 
 We love getting contributions from the Gradle community. For information on contributing, please see [gradle.org/contribute](https://gradle.org/contribute).
-=======
-    validateTaskProperties.getClasses().setFrom(fileCollection)
-    validateTaskProperties.getClasspath().setFrom(fileCollection)
-    
-## Potential breaking changes
-
-See the [Gradle 5.x upgrade guide](userguide/upgrading_version_5.html) to learn about breaking changes and considerations for upgrading from Gradle 5.x.
-
-### Collection properties default to empty collection
-
-In Gradle 5.0, the collection property instances created using `ObjectFactory` would have no value defined, requiring plugin authors to explicitly set an initial value. This proved to be awkward and error prone so `ObjectFactory` now returns instances with an empty collection as their initial value.
-
-### Worker API: working directory of a worker can no longer be set 
-
-Since JDK 11 no longer supports changing the working directory of a running process, setting the working directory of a worker via its fork options is now prohibited.
-All workers now use the same working directory to enable reuse.
-Please pass files and directories as arguments instead.
-
-### Changes to native linking tasks
-
-To expand our idiomatic [Provider API](userguide/lazy_configuration.html) practices, the install name property from `org.gradle.nativeplatform.tasks.LinkSharedLibrary` is affected by this change.
-- `getInstallName()` was changed to return a `Property`.
-- `setInstallName(String)` was removed. Use `Property.set()` instead.
-
-### Passing arguments to Windows Resource Compiler
-
-To follow idiomatic [Provider API](userguide/lazy_configuration.html) practices, the `WindowsResourceCompile` task has been converted to use the Provider API.
-
-Passing additional compiler arguments now follow the same pattern as the `CppCompile` and other tasks.
->>>>>>> 2fbfe2f1
 
 Known issues are problems that were discovered post release that are directly related to changes made in this release.
 
 ## Upgrade Instructions
 
-<<<<<<< HEAD
 Switch your build to use Gradle 5.2 by updating your wrapper properties:
-=======
-### Changes to incubating Pom customizaton types
-
-- The type of `MavenPomDeveloper.properties` has changed from `Property<Map<String, String>>` to `MapProperty<String, String>`.
-- The type of `MavenPomContributor.properties` has changed from `Property<Map<String, String>>` to `MapProperty<String, String>`.
-
-## External contributions
->>>>>>> 2fbfe2f1
 
 `./gradlew wrapper --gradle-version=5.2`
 
