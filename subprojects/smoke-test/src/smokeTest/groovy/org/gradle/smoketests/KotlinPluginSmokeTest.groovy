/*
 * Copyright 2016 the original author or authors.
 *
 * Licensed under the Apache License, Version 2.0 (the "License");
 * you may not use this file except in compliance with the License.
 * You may obtain a copy of the License at
 *
 *      http://www.apache.org/licenses/LICENSE-2.0
 *
 * Unless required by applicable law or agreed to in writing, software
 * distributed under the License is distributed on an "AS IS" BASIS,
 * WITHOUT WARRANTIES OR CONDITIONS OF ANY KIND, either express or implied.
 * See the License for the specific language governing permissions and
 * limitations under the License.
 */

package org.gradle.smoketests

import org.gradle.api.JavaVersion
import org.gradle.integtests.fixtures.UnsupportedWithConfigurationCache
import org.gradle.integtests.fixtures.executer.GradleContextualExecuter
import org.gradle.internal.reflect.validation.ValidationMessageChecker
import org.gradle.util.GradleVersion
import org.gradle.util.internal.VersionNumber

import static org.gradle.testkit.runner.TaskOutcome.SUCCESS
import static org.gradle.testkit.runner.TaskOutcome.UP_TO_DATE
import static org.junit.Assume.assumeFalse

class KotlinPluginSmokeTest extends AbstractPluginValidatingSmokeTest implements ValidationMessageChecker {

<<<<<<< HEAD
    static SmokeTestGradleRunner runnerFor(AbstractSmokeTest smokeTest, boolean workers, String... tasks) {
        smokeTest.runner(tasks + ["--parallel", "-Pkotlin.parallel.tasks.in.project=$workers"] as String[])
            .forwardOutput()
    }

    private static final VersionNumber KOTLIN_VERSION_USING_NEW_TRANSFORMS_API = VersionNumber.parse('1.4.20')
    private static final VersionNumber KOTLIN_VERSION_USING_NEW_WORKERS_API = VersionNumber.parse('1.5.0')
    private static final VersionNumber KOTLIN_VERSION_USING_INPUT_CHANGES_API = VersionNumber.parse('1.6.0')
    private static final String ARTIFACT_TRANSFORM_DEPRECATION_WARNING =
        "Registering artifact transforms extending ArtifactTransform has been deprecated. " +
            "This is scheduled to be removed in Gradle 8.0. Implement TransformAction instead. " +
            "See https://docs.gradle.org/${GradleVersion.current().version}/userguide/artifact_transforms.html for more details."
    private static final ARCHIVE_NAME_DEPRECATION_WARNING = "The AbstractArchiveTask.archiveName property has been deprecated. " +
        "This is scheduled to be removed in Gradle 8.0. Please use the archiveFileName property instead. " +
        "See https://docs.gradle.org/${GradleVersion.current().version}/dsl/org.gradle.api.tasks.bundling.AbstractArchiveTask.html#org.gradle.api.tasks.bundling.AbstractArchiveTask:archiveName for more details."
    private static final INCREMENTAL_TASK_INPUTS_DEPRECATION_WARNING = "IncrementalTaskInputs has been deprecated. " +
        "This is scheduled to be removed in Gradle 8.0. " +
        "On method 'AbstractKotlinCompile.execute' use 'org.gradle.work.InputChanges' instead. " +
        "Consult the upgrading guide for further information: https://docs.gradle.org/${GradleVersion.current().version}/userguide/upgrading_version_7.html#incremental_task_inputs_deprecation"


=======
>>>>>>> dad3a900
    @UnsupportedWithConfigurationCache(iterationMatchers = KGP_NO_CC_ITERATION_MATCHER)
    def 'kotlin jvm (kotlin=#version, workers=#workers)'() {
        given:
        useSample("kotlin-example")
        replaceVariablesInBuildFile(kotlinVersion: version)
        def versionNumber = VersionNumber.parse(version)

        when:
        def result = runner(workers, versionNumber, 'run')
<<<<<<< HEAD
            .expectLegacyDeprecationWarningIf(workers && versionNumber < KOTLIN_VERSION_USING_NEW_WORKERS_API,
                "The WorkerExecutor.submit() method has been deprecated. " +
                    "This is scheduled to be removed in Gradle 8.0. Please use the noIsolation(), classLoaderIsolation() or processIsolation() method instead. " +
                    "See https://docs.gradle.org/${GradleVersion.current().version}/userguide/upgrading_version_5.html#method_workerexecutor_submit_is_deprecated for more details."
            )
            .expectLegacyDeprecationWarningIf(versionNumber < KOTLIN_VERSION_USING_NEW_TRANSFORMS_API,
                ARTIFACT_TRANSFORM_DEPRECATION_WARNING
            )
            .expectLegacyDeprecationWarningIf(versionNumber.minor == 3, ARCHIVE_NAME_DEPRECATION_WARNING)
            .expectLegacyDeprecationWarningIf(versionNumber < KOTLIN_VERSION_USING_INPUT_CHANGES_API, INCREMENTAL_TASK_INPUTS_DEPRECATION_WARNING)
            .build()
=======
            .deprecations(KotlinDeprecations) {
                expectKotlinWorkerSubmitDeprecation(workers, version)
                expectKotlinArtifactTransformDeprecation(version)
                expectKotlinArchiveNameDeprecation(version)
            }.build()
>>>>>>> dad3a900

        then:
        result.task(':compileKotlin').outcome == SUCCESS
        assert result.output.contains("Hello world!")

        when:
        result = runner(workers, versionNumber, 'run')
<<<<<<< HEAD
            .expectLegacyDeprecationWarningIf(!GradleContextualExecuter.configCache && versionNumber < KOTLIN_VERSION_USING_NEW_TRANSFORMS_API,
                ARTIFACT_TRANSFORM_DEPRECATION_WARNING
            )
            .expectLegacyDeprecationWarningIf(versionNumber < KOTLIN_VERSION_USING_INPUT_CHANGES_API, INCREMENTAL_TASK_INPUTS_DEPRECATION_WARNING)
            .build()
=======
            .deprecations(KotlinDeprecations) {
                if (!GradleContextualExecuter.configCache) {
                    expectKotlinArtifactTransformDeprecation(version)
                }
            }.build()
>>>>>>> dad3a900


        then:
        result.task(':compileKotlin').outcome == UP_TO_DATE
        assert result.output.contains("Hello world!")

        where:
        [version, workers] << [
            TestedVersions.kotlin.versions,
            [true, false]
        ].combinations()
    }

    @UnsupportedWithConfigurationCache(iterationMatchers = KGP_NO_CC_ITERATION_MATCHER)
    def 'kotlin javascript (kotlin=#version, workers=#workers)'() {
        given:
        useSample("kotlin-js-sample")
        withKotlinBuildFile()
        replaceVariablesInBuildFile(kotlinVersion: version)
        def versionNumber = VersionNumber.parse(version)

        when:
        def result = runner(workers, versionNumber, 'compileKotlin2Js')
<<<<<<< HEAD
            .expectLegacyDeprecationWarningIf(workers && versionNumber < KOTLIN_VERSION_USING_NEW_WORKERS_API,
                "The WorkerExecutor.submit() method has been deprecated. " +
                    "This is scheduled to be removed in Gradle 8.0. Please use the noIsolation(), classLoaderIsolation() or processIsolation() method instead. " +
                    "See https://docs.gradle.org/${GradleVersion.current().version}/userguide/upgrading_version_5.html#method_workerexecutor_submit_is_deprecated for more details."
            )
            .expectLegacyDeprecationWarningIf(versionNumber >= VersionNumber.parse('1.4.0'),
                "The `kotlin2js` Gradle plugin has been deprecated."
            )
            .expectLegacyDeprecationWarningIf(versionNumber >= VersionNumber.parse('1.5.20'),
                "Project property 'kotlin.parallel.tasks.in.project' is deprecated."
            )
            .expectLegacyDeprecationWarningIf(versionNumber >= VersionNumber.parse('1.5.20'),
                "The AbstractCompile.destinationDir property has been deprecated. " +
                    "This is scheduled to be removed in Gradle 8.0. " +
                    "Please use the destinationDirectory property instead. " +
                    "Consult the upgrading guide for further information: https://docs.gradle.org/${GradleVersion.current().version}/userguide/upgrading_version_7.html#compile_task_wiring"
            )
            .expectLegacyDeprecationWarningIf(versionNumber.minor == 3, ARCHIVE_NAME_DEPRECATION_WARNING)
            .expectLegacyDeprecationWarningIf(versionNumber < KOTLIN_VERSION_USING_INPUT_CHANGES_API, INCREMENTAL_TASK_INPUTS_DEPRECATION_WARNING)
            .build()
=======
            .deprecations(KotlinDeprecations) {
                expectKotlinWorkerSubmitDeprecation(workers, version)
                expectKotlin2JsPluginDeprecation(version)
                expectKotlinParallelTasksDeprecation(version)
                expectKotlinCompileDestinationDirPropertyDeprecation(version)
                expectKotlinArchiveNameDeprecation(version)
            }.build()
>>>>>>> dad3a900

        then:
        result.task(':compileKotlin2Js').outcome == SUCCESS

        where:
        [version, workers] << [
            TestedVersions.kotlin.versions,
            [true, false]
        ].combinations()
    }

    @UnsupportedWithConfigurationCache(iterationMatchers = KGP_NO_CC_ITERATION_MATCHER)
    def 'kotlin jvm and groovy plugins combined (kotlin=#kotlinVersion)'() {
        given:
        buildFile << """
            plugins {
                id 'groovy'
                id 'org.jetbrains.kotlin.jvm' version '$kotlinVersion'
            }

            repositories {
                mavenCentral()
            }

            tasks.named('compileGroovy') {
                classpath = sourceSets.main.compileClasspath
            }
            tasks.named('compileKotlin') {
                classpath += files(sourceSets.main.groovy.classesDirectory)
            }

            dependencies {
                implementation "org.jetbrains.kotlin:kotlin-stdlib:$kotlinVersion"
                implementation localGroovy()
            }
        """
        file("src/main/groovy/Groovy.groovy") << "class Groovy { }"
        file("src/main/kotlin/Kotlin.kt") << "class Kotlin { val groovy = Groovy() }"
        file("src/main/java/Java.java") << "class Java { private Kotlin kotlin = new Kotlin(); }" // dependency to compileJava->compileKotlin is added by Kotlin plugin
        def versionNumber = VersionNumber.parse(kotlinVersion)

        when:
        def result = runner(false, versionNumber, 'compileJava')
<<<<<<< HEAD
            .expectLegacyDeprecationWarningIf(versionNumber < KOTLIN_VERSION_USING_NEW_TRANSFORMS_API, ARTIFACT_TRANSFORM_DEPRECATION_WARNING)
            .expectLegacyDeprecationWarningIf(versionNumber.minor == 3, ARCHIVE_NAME_DEPRECATION_WARNING)
            .expectLegacyDeprecationWarningIf(versionNumber < KOTLIN_VERSION_USING_INPUT_CHANGES_API, INCREMENTAL_TASK_INPUTS_DEPRECATION_WARNING)
            .build()

=======
            .deprecations(KotlinDeprecations) {
                expectKotlinArtifactTransformDeprecation(kotlinVersion)
                expectKotlinArchiveNameDeprecation(kotlinVersion)
            }.build()
>>>>>>> dad3a900

        then:
        result.task(':compileJava').outcome == SUCCESS
        result.tasks.collect { it.path } == [':compileGroovy', ':compileKotlin', ':compileJava']

        where:
        kotlinVersion << TestedVersions.kotlin.versions
    }

    @UnsupportedWithConfigurationCache(iterationMatchers = KGP_NO_CC_ITERATION_MATCHER)
    def 'kotlin jvm and java-gradle-plugin plugins combined (kotlin=#kotlinVersion)'() {

        assumeFalse(kotlinVersion.startsWith("1.3."))
        assumeFalse(kotlinVersion.startsWith("1.4."))

        given:
        buildFile << """
            plugins {
                id 'java-gradle-plugin'
                id 'org.jetbrains.kotlin.jvm' version '$kotlinVersion'
            }

            repositories {
                mavenCentral()
            }

            dependencies {
                implementation "org.jetbrains.kotlin:kotlin-stdlib:$kotlinVersion"
            }
        """
        file("src/main/kotlin/Kotlin.kt") << "class Kotlin { }"
        def versionNumber = VersionNumber.parse(kotlinVersion)

        when:
        def result = runner(false, versionNumber, 'build')
<<<<<<< HEAD
            .expectLegacyDeprecationWarningIf(versionNumber < KOTLIN_VERSION_USING_NEW_TRANSFORMS_API, ARTIFACT_TRANSFORM_DEPRECATION_WARNING)
            .expectLegacyDeprecationWarningIf(versionNumber < KOTLIN_VERSION_USING_INPUT_CHANGES_API, INCREMENTAL_TASK_INPUTS_DEPRECATION_WARNING)
            .build()
=======
            .deprecations(KotlinDeprecations) {
                expectKotlinArtifactTransformDeprecation(kotlinVersion)
            }.build()
>>>>>>> dad3a900

        then:
        result.task(':compileKotlin').outcome == SUCCESS

        when:
        result = runner(false, versionNumber, 'build')
<<<<<<< HEAD
            .expectLegacyDeprecationWarningIf(!GradleContextualExecuter.configCache && VersionNumber.parse(kotlinVersion) < KOTLIN_VERSION_USING_NEW_TRANSFORMS_API, ARTIFACT_TRANSFORM_DEPRECATION_WARNING)
            .expectLegacyDeprecationWarningIf(versionNumber < KOTLIN_VERSION_USING_INPUT_CHANGES_API, INCREMENTAL_TASK_INPUTS_DEPRECATION_WARNING)
            .build()
=======
            .deprecations(KotlinDeprecations) {
                if (!GradleContextualExecuter.configCache) {
                    expectKotlinArtifactTransformDeprecation(kotlinVersion)
                }
            }.build()
>>>>>>> dad3a900

        then:
        result.task(':compileKotlin').outcome == UP_TO_DATE

        where:
        kotlinVersion << TestedVersions.kotlin.versions
    }

    private SmokeTestGradleRunner runner(boolean workers, VersionNumber kotlinVersion, String... tasks) {
        return runnerFor(this, workers, kotlinVersion, tasks)
    }

    @Override
    Map<String, Versions> getPluginsToValidate() {
        [
            'org.jetbrains.kotlin.jvm': TestedVersions.kotlin,
            'org.jetbrains.kotlin.js': TestedVersions.kotlin,
            'org.jetbrains.kotlin.multiplatform': TestedVersions.kotlin,
            'org.jetbrains.kotlin.android': TestedVersions.kotlin,
            'org.jetbrains.kotlin.android.extensions': TestedVersions.kotlin,
            'org.jetbrains.kotlin.kapt': TestedVersions.kotlin,
            'org.jetbrains.kotlin.plugin.scripting': TestedVersions.kotlin,
            'org.jetbrains.kotlin.native.cocoapods': TestedVersions.kotlin,
        ]
    }

    @Override
    Map<String, String> getExtraPluginsRequiredForValidation(String testedPluginId, String version) {
        def androidVersion = TestedVersions.androidGradle.latest()
        if (testedPluginId == 'org.jetbrains.kotlin.kapt') {
            return ['org.jetbrains.kotlin.jvm': version]
        }
        if (isAndroidKotlinPlugin(testedPluginId)) {
            AGP_VERSIONS.assumeCurrentJavaVersionIsSupportedBy(androidVersion)
            def extraPlugins = ['com.android.application': androidVersion]
            if (testedPluginId == 'org.jetbrains.kotlin.android.extensions') {
                extraPlugins.put('org.jetbrains.kotlin.android', version)
            }
            return extraPlugins
        }
        return [:]
    }

    @Override
    void configureValidation(String testedPluginId, String version) {
        validatePlugins {
            if (isAndroidKotlinPlugin(testedPluginId)) {
                buildFile << """
                    android {
                        compileSdkVersion 24
                        buildToolsVersion '${TestedVersions.androidTools}'
                    }
                """
            }
            alwaysPasses()
            if (testedPluginId == 'org.jetbrains.kotlin.js' && version != '1.3.72') {
                buildFile << """
                    kotlin { js { browser() } }
                """
            }
            if (testedPluginId == 'org.jetbrains.kotlin.multiplatform') {
                buildFile << """
                    kotlin {
                        jvm()
                        js { browser() }
                    }
                """
            }
            settingsFile << """
                pluginManagement {
                    repositories {
                        gradlePluginPortal()
                        google()
                    }
                }
            """
        }
    }

    static SmokeTestGradleRunner runnerFor(AbstractSmokeTest smokeTest, boolean workers, String... tasks) {
        smokeTest.runner(tasks + ["--parallel", "-Pkotlin.parallel.tasks.in.project=$workers"] as String[])
            .forwardOutput()
    }

    static SmokeTestGradleRunner runnerFor(AbstractSmokeTest smokeTest, boolean workers, VersionNumber kotlinVersion, String... tasks) {
        if (kotlinVersion.getMinor() < 5 && JavaVersion.current().isCompatibleWith(JavaVersion.VERSION_16)) {
            String kotlinOpts = "-Dkotlin.daemon.jvm.options=--add-exports=java.base/sun.nio.ch=ALL-UNNAMED,--add-opens=java.base/java.util=ALL-UNNAMED"
            return runnerFor(smokeTest, workers, tasks + [kotlinOpts] as String[])
        }
        runnerFor(smokeTest, workers, tasks)
    }

    private static boolean isAndroidKotlinPlugin(String pluginId) {
        return pluginId.contains('android')
    }

    static class KotlinDeprecations extends BaseDeprecations implements WithKotlinDeprecations {
        private static final VersionNumber KOTLIN_VERSION_USING_NEW_TRANSFORMS_API = VersionNumber.parse('1.4.20')
        private static final String ARTIFACT_TRANSFORM_DEPRECATION =
            "Registering artifact transforms extending ArtifactTransform has been deprecated. " +
                "This is scheduled to be removed in Gradle 8.0. Implement TransformAction instead. " +
                "See https://docs.gradle.org/${GradleVersion.current().version}/userguide/artifact_transforms.html for more details."

        private static final String ARCHIVE_NAME_DEPRECATION = "The AbstractArchiveTask.archiveName property has been deprecated. " +
            "This is scheduled to be removed in Gradle 8.0. Please use the archiveFileName property instead. " +
            "See https://docs.gradle.org/${GradleVersion.current().version}/dsl/org.gradle.api.tasks.bundling.AbstractArchiveTask.html#org.gradle.api.tasks.bundling.AbstractArchiveTask:archiveName for more details."

        KotlinDeprecations(SmokeTestGradleRunner runner) {
            super(runner)
        }

        void expectKotlinArtifactTransformDeprecation(String kotlinPluginVersion) {
            VersionNumber kotlinVersionNumber = VersionNumber.parse(kotlinPluginVersion)
            runner.expectLegacyDeprecationWarningIf(kotlinVersionNumber < KOTLIN_VERSION_USING_NEW_TRANSFORMS_API, ARTIFACT_TRANSFORM_DEPRECATION)
        }

        void expectKotlinArchiveNameDeprecation(String kotlinPluginVersion) {
            VersionNumber kotlinVersionNumber = VersionNumber.parse(kotlinPluginVersion)
            runner.expectLegacyDeprecationWarningIf(kotlinVersionNumber.minor == 3, ARCHIVE_NAME_DEPRECATION)
        }

        void expectKotlin2JsPluginDeprecation(String version) {
            VersionNumber versionNumber = VersionNumber.parse(version)
            runner.expectLegacyDeprecationWarningIf(versionNumber >= VersionNumber.parse('1.4.0'),
                "The `kotlin2js` Gradle plugin has been deprecated."
            )
        }

        void expectKotlinParallelTasksDeprecation(String version) {
            VersionNumber versionNumber = VersionNumber.parse(version)
            runner.expectLegacyDeprecationWarningIf(versionNumber >= VersionNumber.parse('1.5.20'),
                "Project property 'kotlin.parallel.tasks.in.project' is deprecated."
            )
        }
    }
}<|MERGE_RESOLUTION|>--- conflicted
+++ resolved
@@ -29,30 +29,6 @@
 
 class KotlinPluginSmokeTest extends AbstractPluginValidatingSmokeTest implements ValidationMessageChecker {
 
-<<<<<<< HEAD
-    static SmokeTestGradleRunner runnerFor(AbstractSmokeTest smokeTest, boolean workers, String... tasks) {
-        smokeTest.runner(tasks + ["--parallel", "-Pkotlin.parallel.tasks.in.project=$workers"] as String[])
-            .forwardOutput()
-    }
-
-    private static final VersionNumber KOTLIN_VERSION_USING_NEW_TRANSFORMS_API = VersionNumber.parse('1.4.20')
-    private static final VersionNumber KOTLIN_VERSION_USING_NEW_WORKERS_API = VersionNumber.parse('1.5.0')
-    private static final VersionNumber KOTLIN_VERSION_USING_INPUT_CHANGES_API = VersionNumber.parse('1.6.0')
-    private static final String ARTIFACT_TRANSFORM_DEPRECATION_WARNING =
-        "Registering artifact transforms extending ArtifactTransform has been deprecated. " +
-            "This is scheduled to be removed in Gradle 8.0. Implement TransformAction instead. " +
-            "See https://docs.gradle.org/${GradleVersion.current().version}/userguide/artifact_transforms.html for more details."
-    private static final ARCHIVE_NAME_DEPRECATION_WARNING = "The AbstractArchiveTask.archiveName property has been deprecated. " +
-        "This is scheduled to be removed in Gradle 8.0. Please use the archiveFileName property instead. " +
-        "See https://docs.gradle.org/${GradleVersion.current().version}/dsl/org.gradle.api.tasks.bundling.AbstractArchiveTask.html#org.gradle.api.tasks.bundling.AbstractArchiveTask:archiveName for more details."
-    private static final INCREMENTAL_TASK_INPUTS_DEPRECATION_WARNING = "IncrementalTaskInputs has been deprecated. " +
-        "This is scheduled to be removed in Gradle 8.0. " +
-        "On method 'AbstractKotlinCompile.execute' use 'org.gradle.work.InputChanges' instead. " +
-        "Consult the upgrading guide for further information: https://docs.gradle.org/${GradleVersion.current().version}/userguide/upgrading_version_7.html#incremental_task_inputs_deprecation"
-
-
-=======
->>>>>>> dad3a900
     @UnsupportedWithConfigurationCache(iterationMatchers = KGP_NO_CC_ITERATION_MATCHER)
     def 'kotlin jvm (kotlin=#version, workers=#workers)'() {
         given:
@@ -62,25 +38,12 @@
 
         when:
         def result = runner(workers, versionNumber, 'run')
-<<<<<<< HEAD
-            .expectLegacyDeprecationWarningIf(workers && versionNumber < KOTLIN_VERSION_USING_NEW_WORKERS_API,
-                "The WorkerExecutor.submit() method has been deprecated. " +
-                    "This is scheduled to be removed in Gradle 8.0. Please use the noIsolation(), classLoaderIsolation() or processIsolation() method instead. " +
-                    "See https://docs.gradle.org/${GradleVersion.current().version}/userguide/upgrading_version_5.html#method_workerexecutor_submit_is_deprecated for more details."
-            )
-            .expectLegacyDeprecationWarningIf(versionNumber < KOTLIN_VERSION_USING_NEW_TRANSFORMS_API,
-                ARTIFACT_TRANSFORM_DEPRECATION_WARNING
-            )
-            .expectLegacyDeprecationWarningIf(versionNumber.minor == 3, ARCHIVE_NAME_DEPRECATION_WARNING)
-            .expectLegacyDeprecationWarningIf(versionNumber < KOTLIN_VERSION_USING_INPUT_CHANGES_API, INCREMENTAL_TASK_INPUTS_DEPRECATION_WARNING)
-            .build()
-=======
             .deprecations(KotlinDeprecations) {
                 expectKotlinWorkerSubmitDeprecation(workers, version)
                 expectKotlinArtifactTransformDeprecation(version)
                 expectKotlinArchiveNameDeprecation(version)
-            }.build()
->>>>>>> dad3a900
+                expectKotlinIncrementalTaskInputsDeprecation(version)
+            }.build()
 
         then:
         result.task(':compileKotlin').outcome == SUCCESS
@@ -88,19 +51,12 @@
 
         when:
         result = runner(workers, versionNumber, 'run')
-<<<<<<< HEAD
-            .expectLegacyDeprecationWarningIf(!GradleContextualExecuter.configCache && versionNumber < KOTLIN_VERSION_USING_NEW_TRANSFORMS_API,
-                ARTIFACT_TRANSFORM_DEPRECATION_WARNING
-            )
-            .expectLegacyDeprecationWarningIf(versionNumber < KOTLIN_VERSION_USING_INPUT_CHANGES_API, INCREMENTAL_TASK_INPUTS_DEPRECATION_WARNING)
-            .build()
-=======
             .deprecations(KotlinDeprecations) {
                 if (!GradleContextualExecuter.configCache) {
                     expectKotlinArtifactTransformDeprecation(version)
                 }
-            }.build()
->>>>>>> dad3a900
+                expectKotlinIncrementalTaskInputsDeprecation(version)
+            }.build()
 
 
         then:
@@ -124,36 +80,14 @@
 
         when:
         def result = runner(workers, versionNumber, 'compileKotlin2Js')
-<<<<<<< HEAD
-            .expectLegacyDeprecationWarningIf(workers && versionNumber < KOTLIN_VERSION_USING_NEW_WORKERS_API,
-                "The WorkerExecutor.submit() method has been deprecated. " +
-                    "This is scheduled to be removed in Gradle 8.0. Please use the noIsolation(), classLoaderIsolation() or processIsolation() method instead. " +
-                    "See https://docs.gradle.org/${GradleVersion.current().version}/userguide/upgrading_version_5.html#method_workerexecutor_submit_is_deprecated for more details."
-            )
-            .expectLegacyDeprecationWarningIf(versionNumber >= VersionNumber.parse('1.4.0'),
-                "The `kotlin2js` Gradle plugin has been deprecated."
-            )
-            .expectLegacyDeprecationWarningIf(versionNumber >= VersionNumber.parse('1.5.20'),
-                "Project property 'kotlin.parallel.tasks.in.project' is deprecated."
-            )
-            .expectLegacyDeprecationWarningIf(versionNumber >= VersionNumber.parse('1.5.20'),
-                "The AbstractCompile.destinationDir property has been deprecated. " +
-                    "This is scheduled to be removed in Gradle 8.0. " +
-                    "Please use the destinationDirectory property instead. " +
-                    "Consult the upgrading guide for further information: https://docs.gradle.org/${GradleVersion.current().version}/userguide/upgrading_version_7.html#compile_task_wiring"
-            )
-            .expectLegacyDeprecationWarningIf(versionNumber.minor == 3, ARCHIVE_NAME_DEPRECATION_WARNING)
-            .expectLegacyDeprecationWarningIf(versionNumber < KOTLIN_VERSION_USING_INPUT_CHANGES_API, INCREMENTAL_TASK_INPUTS_DEPRECATION_WARNING)
-            .build()
-=======
             .deprecations(KotlinDeprecations) {
                 expectKotlinWorkerSubmitDeprecation(workers, version)
                 expectKotlin2JsPluginDeprecation(version)
                 expectKotlinParallelTasksDeprecation(version)
                 expectKotlinCompileDestinationDirPropertyDeprecation(version)
                 expectKotlinArchiveNameDeprecation(version)
-            }.build()
->>>>>>> dad3a900
+                expectKotlinIncrementalTaskInputsDeprecation(version)
+            }.build()
 
         then:
         result.task(':compileKotlin2Js').outcome == SUCCESS
@@ -197,18 +131,11 @@
 
         when:
         def result = runner(false, versionNumber, 'compileJava')
-<<<<<<< HEAD
-            .expectLegacyDeprecationWarningIf(versionNumber < KOTLIN_VERSION_USING_NEW_TRANSFORMS_API, ARTIFACT_TRANSFORM_DEPRECATION_WARNING)
-            .expectLegacyDeprecationWarningIf(versionNumber.minor == 3, ARCHIVE_NAME_DEPRECATION_WARNING)
-            .expectLegacyDeprecationWarningIf(versionNumber < KOTLIN_VERSION_USING_INPUT_CHANGES_API, INCREMENTAL_TASK_INPUTS_DEPRECATION_WARNING)
-            .build()
-
-=======
             .deprecations(KotlinDeprecations) {
                 expectKotlinArtifactTransformDeprecation(kotlinVersion)
                 expectKotlinArchiveNameDeprecation(kotlinVersion)
-            }.build()
->>>>>>> dad3a900
+                expectKotlinIncrementalTaskInputsDeprecation(kotlinVersion)
+            }.build()
 
         then:
         result.task(':compileJava').outcome == SUCCESS
@@ -244,32 +171,22 @@
 
         when:
         def result = runner(false, versionNumber, 'build')
-<<<<<<< HEAD
-            .expectLegacyDeprecationWarningIf(versionNumber < KOTLIN_VERSION_USING_NEW_TRANSFORMS_API, ARTIFACT_TRANSFORM_DEPRECATION_WARNING)
-            .expectLegacyDeprecationWarningIf(versionNumber < KOTLIN_VERSION_USING_INPUT_CHANGES_API, INCREMENTAL_TASK_INPUTS_DEPRECATION_WARNING)
-            .build()
-=======
             .deprecations(KotlinDeprecations) {
                 expectKotlinArtifactTransformDeprecation(kotlinVersion)
-            }.build()
->>>>>>> dad3a900
+                expectKotlinIncrementalTaskInputsDeprecation(kotlinVersion)
+            }.build()
 
         then:
         result.task(':compileKotlin').outcome == SUCCESS
 
         when:
         result = runner(false, versionNumber, 'build')
-<<<<<<< HEAD
-            .expectLegacyDeprecationWarningIf(!GradleContextualExecuter.configCache && VersionNumber.parse(kotlinVersion) < KOTLIN_VERSION_USING_NEW_TRANSFORMS_API, ARTIFACT_TRANSFORM_DEPRECATION_WARNING)
-            .expectLegacyDeprecationWarningIf(versionNumber < KOTLIN_VERSION_USING_INPUT_CHANGES_API, INCREMENTAL_TASK_INPUTS_DEPRECATION_WARNING)
-            .build()
-=======
             .deprecations(KotlinDeprecations) {
                 if (!GradleContextualExecuter.configCache) {
                     expectKotlinArtifactTransformDeprecation(kotlinVersion)
                 }
-            }.build()
->>>>>>> dad3a900
+                expectKotlinIncrementalTaskInputsDeprecation(kotlinVersion)
+            }.build()
 
         then:
         result.task(':compileKotlin').outcome == UP_TO_DATE
